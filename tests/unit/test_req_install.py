import os
import tempfile

import pytest
from pip._vendor.packaging.requirements import Requirement

from pip._internal.exceptions import InstallationError
from pip._internal.req.constructors import (
<<<<<<< HEAD
    install_req_from_line, install_req_from_req_string, path_to_url,
=======
    install_req_from_line,
    install_req_from_req_string,
>>>>>>> d9e27f00
)
from pip._internal.req.req_install import InstallRequirement


class TestInstallRequirementBuildDirectory(object):
    # no need to test symlinks on Windows
    @pytest.mark.skipif("sys.platform == 'win32'")
    def test_tmp_build_directory(self):
        # when req is None, we can produce a temporary directory
        # Make sure we're handling it correctly with real path.
        requirement = InstallRequirement(None, None)
        tmp_dir = tempfile.mkdtemp('-build', 'pip-')
        tmp_build_dir = requirement.ensure_build_location(tmp_dir)
        assert (
            os.path.dirname(tmp_build_dir) ==
            os.path.realpath(os.path.dirname(tmp_dir))
        )
        # are we on a system where /tmp is a symlink
        if os.path.realpath(tmp_dir) != os.path.abspath(tmp_dir):
            assert os.path.dirname(tmp_build_dir) != os.path.dirname(tmp_dir)
        else:
            assert os.path.dirname(tmp_build_dir) == os.path.dirname(tmp_dir)
        os.rmdir(tmp_dir)
        assert not os.path.exists(tmp_dir)

    def test_forward_slash_results_in_a_link(self, tmpdir):
        install_dir = tmpdir / "foo" / "bar"

        # Just create a file for letting the logic work
        setup_py_path = install_dir / "setup.py"
        os.makedirs(str(install_dir))
        with open(setup_py_path, 'w') as f:
            f.write('')

        requirement = install_req_from_line(
            str(install_dir).replace(os.sep, os.altsep or os.sep)
        )

        assert requirement.link is not None


class TestInstallRequirementFrom(object):

    def test_install_req_from_string_invalid_requirement(self):
        """
        Requirement strings that cannot be parsed by
        packaging.requirements.Requirement raise an InstallationError.
        """
        with pytest.raises(InstallationError) as excinfo:
            install_req_from_req_string("http:/this/is/invalid")

        assert str(excinfo.value) == (
            "Invalid requirement: 'http:/this/is/invalid'"
        )

    def test_install_req_from_string_without_comes_from(self):
        """
        Test to make sure that install_req_from_string succeeds
        when called with URL (PEP 508) but without comes_from.
        """
        # Test with a PEP 508 url install string:
        wheel_url = ("https://download.pytorch.org/whl/cu90/"
                     "torch-1.0.0-cp36-cp36m-win_amd64.whl")
        install_str = "torch@ " + wheel_url
        install_req = install_req_from_req_string(install_str)

        assert isinstance(install_req, InstallRequirement)
        assert install_req.link.url == wheel_url
        assert install_req.req.url is None
        assert install_req.comes_from is None
        assert install_req.is_wheel

    def test_install_req_from_string_with_comes_from_without_link(self):
        """
        Test to make sure that install_req_from_string succeeds
        when called with URL (PEP 508) and comes_from
        does not have a link.
        """
        # Test with a PEP 508 url install string:
        wheel_url = ("https://download.pytorch.org/whl/cu90/"
                     "torch-1.0.0-cp36-cp36m-win_amd64.whl")
        install_str = "torch@ " + wheel_url

        # Dummy numpy "comes_from" requirement without link:
        comes_from = InstallRequirement(
            Requirement("numpy>=1.15.0"), comes_from=None
        )

        # Attempt install from install string comes:
        install_req = install_req_from_req_string(
            install_str, comes_from=comes_from
        )

        assert isinstance(install_req, InstallRequirement)
        assert install_req.comes_from.link is None
        assert install_req.link.url == wheel_url
        assert install_req.req.url is None
        assert install_req.is_wheel

    @pytest.mark.parametrize("use_pep517", [None, True, False])
    def test_install_req_from_string_pep508_url_wheel(self, use_pep517):
        """
        install_req_from_string parses the version from PEP 508 URLs that point
        to wheels so that updating the URL reinstalls the package.
        """
        wheel_url = ("https://download.pytorch.org/whl/cu90/"
                     "torch-1.0.0-cp36-cp36m-win_amd64.whl")
        install_str = "torch@ " + wheel_url
        install_req = install_req_from_req_string(
            install_str, use_pep517=use_pep517
        )

        assert isinstance(install_req, InstallRequirement)
        assert str(install_req.req) == "torch==1.0.0"
        assert install_req.link.url == wheel_url
        assert install_req.is_wheel
        assert install_req.use_pep517 == use_pep517

    @pytest.mark.parametrize("use_pep517", [None, True, False])
    def test_install_req_from_string_pep508_url_not_a_wheel(
            self, use_pep517, tmpdir):
        """
        install_req_from_string returns an InstallRequirement() with
        ``.req = None`` so that the package is always reinstalled.
        """
        file_url = path_to_url(tmpdir / "fake_torch_package")
        install_str = "torch@ " + file_url
        install_req = install_req_from_req_string(
            install_str, use_pep517=use_pep517
        )

        assert isinstance(install_req, InstallRequirement)
        assert install_req.req is None
        assert install_req.link.url == file_url
        assert not install_req.is_wheel
        assert install_req.use_pep517 == use_pep517<|MERGE_RESOLUTION|>--- conflicted
+++ resolved
@@ -6,12 +6,9 @@
 
 from pip._internal.exceptions import InstallationError
 from pip._internal.req.constructors import (
-<<<<<<< HEAD
-    install_req_from_line, install_req_from_req_string, path_to_url,
-=======
     install_req_from_line,
     install_req_from_req_string,
->>>>>>> d9e27f00
+    path_to_url,
 )
 from pip._internal.req.req_install import InstallRequirement
 
