"""
Support for installing and building the "wheel" binary package format.
"""
from __future__ import absolute_import

import compileall
import csv
import errno
import functools
import hashlib
import logging
import os
import re
import shutil
import stat
import sys
import tempfile
import warnings

from base64 import urlsafe_b64encode
from email.parser import Parser

from pip._vendor.six import StringIO

import pip
from pip.download import path_to_url, unpack_url
from pip.exceptions import InvalidWheelFilename, UnsupportedWheel
from pip.locations import distutils_scheme, PIP_DELETE_MARKER_FILENAME
from pip import pep425tags
from pip.utils import (
    call_subprocess, ensure_dir, make_path_relative, captured_stdout,
    rmtree)
from pip.utils.logging import indent_log
from pip._vendor.distlib.scripts import ScriptMaker
from pip._vendor import pkg_resources
from pip._vendor.six.moves import configparser


wheel_ext = '.whl'

VERSION_COMPATIBLE = (1, 0)


logger = logging.getLogger(__name__)


class WheelCache(object):
    """A cache of wheels for future installs."""

    def __init__(self, cache_dir, format_control):
        """Create a wheel cache.

        :param cache_dir: The root of the cache.
        :param format_control: A pip.index.FormatControl object to limit
            binaries being read from the cache.
        """
        self._cache_dir = cache_dir
        self._format_control = format_control

    def cached_wheel(self, link, package_name):
        return cached_wheel(
            self._cache_dir, link, self._format_control, package_name)


def _cache_for_link(cache_dir, link):
    """
    Return a directory to store cached wheels in for link.

    Because there are M wheels for any one sdist, we provide a directory
    to cache them in, and then consult that directory when looking up
    cache hits.

    We only insert things into the cache if they have plausible version
    numbers, so that we don't contaminate the cache with things that were not
    unique. E.g. ./package might have dozens of installs done for it and build
    a version of 0.0...and if we built and cached a wheel, we'd end up using
    the same wheel even if the source has been edited.

    :param cache_dir: The cache_dir being used by pip.
    :param link: The link of the sdist for which this will cache wheels.
    """

    # We want to generate an url to use as our cache key, we don't want to just
    # re-use the URL because it might have other items in the fragment and we
    # don't care about those.
    key_parts = [link.url_without_fragment]
    if link.hash_name is not None and link.hash is not None:
        key_parts.append("=".join([link.hash_name, link.hash]))
    key_url = "#".join(key_parts)

    # Encode our key url with sha224, we'll use this because it has similar
    # security properties to sha256, but with a shorter total output (and thus
    # less secure). However the differences don't make a lot of difference for
    # our use case here.
    hashed = hashlib.sha224(key_url.encode()).hexdigest()

    # We want to nest the directories some to prevent having a ton of top level
    # directories where we might run out of sub directories on some FS.
    parts = [hashed[:2], hashed[2:4], hashed[4:6], hashed[6:]]

    # Inside of the base location for cached wheels, expand our parts and join
    # them all together.
    return os.path.join(cache_dir, "wheels", *parts)


def cached_wheel(cache_dir, link, format_control, package_name):
    if not cache_dir:
        return link
    if not link:
        return link
    if link.is_wheel:
        return link
    if not link.is_artifact:
        return link
    if not package_name:
        return link
    canonical_name = pkg_resources.safe_name(package_name).lower()
    formats = pip.index.fmt_ctl_formats(format_control, canonical_name)
    if "binary" not in formats:
        return link
    root = _cache_for_link(cache_dir, link)
    try:
        wheel_names = os.listdir(root)
    except OSError as e:
        if e.errno == errno.ENOENT:
            return link
        raise
    candidates = []
    for wheel_name in wheel_names:
        try:
            wheel = Wheel(wheel_name)
        except InvalidWheelFilename:
            continue
        if not wheel.supported():
            # Built for a different python/arch/etc
            continue
        candidates.append((wheel.support_index_min(), wheel_name))
    if not candidates:
        return link
    candidates.sort()
    path = os.path.join(root, candidates[0][1])
    return pip.index.Link(path_to_url(path), trusted=True)


def rehash(path, algo='sha256', blocksize=1 << 20):
    """Return (hash, length) for path using hashlib.new(algo)"""
    h = hashlib.new(algo)
    length = 0
    with open(path, 'rb') as f:
        block = f.read(blocksize)
        while block:
            length += len(block)
            h.update(block)
            block = f.read(blocksize)
    digest = 'sha256=' + urlsafe_b64encode(
        h.digest()
    ).decode('latin1').rstrip('=')
    return (digest, length)


def open_for_csv(name, mode):
    if sys.version_info[0] < 3:
        nl = {}
        bin = 'b'
    else:
        nl = {'newline': ''}
        bin = ''
    return open(name, mode + bin, **nl)


def fix_script(path):
    """Replace #!python with #!/path/to/python
    Return True if file was changed."""
    # XXX RECORD hashes will need to be updated
    if os.path.isfile(path):
        with open(path, 'rb') as script:
            firstline = script.readline()
            if not firstline.startswith(b'#!python'):
                return False
            exename = sys.executable.encode(sys.getfilesystemencoding())
            firstline = b'#!' + exename + os.linesep.encode("ascii")
            rest = script.read()
        with open(path, 'wb') as script:
            script.write(firstline)
            script.write(rest)
        return True

dist_info_re = re.compile(r"""^(?P<namever>(?P<name>.+?)(-(?P<ver>\d.+?))?)
                                \.dist-info$""", re.VERBOSE)


def root_is_purelib(name, wheeldir):
    """
    Return True if the extracted wheel in wheeldir should go into purelib.
    """
    name_folded = name.replace("-", "_")
    for item in os.listdir(wheeldir):
        match = dist_info_re.match(item)
        if match and match.group('name') == name_folded:
            with open(os.path.join(wheeldir, item, 'WHEEL')) as wheel:
                for line in wheel:
                    line = line.lower().rstrip()
                    if line == "root-is-purelib: true":
                        return True
    return False


def get_entrypoints(filename):
    if not os.path.exists(filename):
        return {}, {}

    # This is done because you can pass a string to entry_points wrappers which
    # means that they may or may not be valid INI files. The attempt here is to
    # strip leading and trailing whitespace in order to make them valid INI
    # files.
    with open(filename) as fp:
        data = StringIO()
        for line in fp:
            data.write(line.strip())
            data.write("\n")
        data.seek(0)

    cp = configparser.RawConfigParser()
    cp.readfp(data)

    console = {}
    gui = {}
    if cp.has_section('console_scripts'):
        console = dict(cp.items('console_scripts'))
    if cp.has_section('gui_scripts'):
        gui = dict(cp.items('gui_scripts'))
    return console, gui


def move_wheel_files(name, req, wheeldir, user=False, home=None, root=None,
                     pycompile=True, scheme=None, isolated=False):
    """Install a wheel"""

    if not scheme:
        scheme = distutils_scheme(
            name, user=user, home=home, root=root, isolated=isolated
        )

    if root_is_purelib(name, wheeldir):
        lib_dir = scheme['purelib']
    else:
        lib_dir = scheme['platlib']

    info_dir = []
    data_dirs = []
    source = wheeldir.rstrip(os.path.sep) + os.path.sep

    # Record details of the files moved
    #   installed = files copied from the wheel to the destination
    #   changed = files changed while installing (scripts #! line typically)
    #   generated = files newly generated during the install (script wrappers)
    installed = {}
    changed = set()
    generated = []

    # Compile all of the pyc files that we're going to be installing
    if pycompile:
        with captured_stdout() as stdout:
            with warnings.catch_warnings():
                warnings.filterwarnings('ignore')
                compileall.compile_dir(source, force=True, quiet=True)
        logger.debug(stdout.getvalue())

    def normpath(src, p):
        return make_path_relative(src, p).replace(os.path.sep, '/')

    def record_installed(srcfile, destfile, modified=False):
        """Map archive RECORD paths to installation RECORD paths."""
        oldpath = normpath(srcfile, wheeldir)
        newpath = normpath(destfile, lib_dir)
        installed[oldpath] = newpath
        if modified:
            changed.add(destfile)

    def clobber(source, dest, is_base, fixer=None, filter=None):
        ensure_dir(dest)  # common for the 'include' path

        for dir, subdirs, files in os.walk(source):
            basedir = dir[len(source):].lstrip(os.path.sep)
            destdir = os.path.join(dest, basedir)
            if is_base and basedir.split(os.path.sep, 1)[0].endswith('.data'):
                continue
            for s in subdirs:
                destsubdir = os.path.join(dest, basedir, s)
                if is_base and basedir == '' and destsubdir.endswith('.data'):
                    data_dirs.append(s)
                    continue
                elif (is_base and
                        s.endswith('.dist-info') and
                        # is self.req.project_name case preserving?
                        s.lower().startswith(
                            req.project_name.replace('-', '_').lower())):
                    assert not info_dir, 'Multiple .dist-info directories'
                    info_dir.append(destsubdir)
            for f in files:
                # Skip unwanted files
                if filter and filter(f):
                    continue
                srcfile = os.path.join(dir, f)
                destfile = os.path.join(dest, basedir, f)
                # directory creation is lazy and after the file filtering above
                # to ensure we don't install empty dirs; empty dirs can't be
                # uninstalled.
                ensure_dir(destdir)

                # We use copyfile (not move, copy, or copy2) to be extra sure
                # that we are not moving directories over (copyfile fails for
                # directories) as well as to ensure that we are not copying
                # over any metadata because we want more control over what
                # metadata we actually copy over.
                shutil.copyfile(srcfile, destfile)

                # Copy over the metadata for the file, currently this only
                # includes the atime and mtime.
                st = os.stat(srcfile)
                if hasattr(os, "utime"):
                    os.utime(destfile, (st.st_atime, st.st_mtime))

                # If our file is executable, then make our destination file
                # executable.
                if os.access(srcfile, os.X_OK):
                    st = os.stat(srcfile)
                    permissions = (
                        st.st_mode | stat.S_IXUSR | stat.S_IXGRP | stat.S_IXOTH
                    )
                    os.chmod(destfile, permissions)

                changed = False
                if fixer:
                    changed = fixer(destfile)
                record_installed(srcfile, destfile, changed)

    clobber(source, lib_dir, True)

    assert info_dir, "%s .dist-info directory not found" % req

    # Get the defined entry points
    ep_file = os.path.join(info_dir[0], 'entry_points.txt')
    console, gui = get_entrypoints(ep_file)

    def is_entrypoint_wrapper(name):
        # EP, EP.exe and EP-script.py are scripts generated for
        # entry point EP by setuptools
        if name.lower().endswith('.exe'):
            matchname = name[:-4]
        elif name.lower().endswith('-script.py'):
            matchname = name[:-10]
        elif name.lower().endswith(".pya"):
            matchname = name[:-4]
        else:
            matchname = name
        # Ignore setuptools-generated scripts
        return (matchname in console or matchname in gui)

    for datadir in data_dirs:
        fixer = None
        filter = None
        for subdir in os.listdir(os.path.join(wheeldir, datadir)):
            fixer = None
            if subdir == 'scripts':
                fixer = fix_script
                filter = is_entrypoint_wrapper
            source = os.path.join(wheeldir, datadir, subdir)
            dest = scheme[subdir]
            clobber(source, dest, False, fixer=fixer, filter=filter)

    maker = ScriptMaker(None, scheme['scripts'])

    # Ensure old scripts are overwritten.
    # See https://github.com/pypa/pip/issues/1800
    maker.clobber = True

    # Ensure we don't generate any variants for scripts because this is almost
    # never what somebody wants.
    # See https://bitbucket.org/pypa/distlib/issue/35/
    maker.variants = set(('', ))

    # This is required because otherwise distlib creates scripts that are not
    # executable.
    # See https://bitbucket.org/pypa/distlib/issue/32/
    maker.set_mode = True

    # Simplify the script and fix the fact that the default script swallows
    # every single stack trace.
    # See https://bitbucket.org/pypa/distlib/issue/34/
    # See https://bitbucket.org/pypa/distlib/issue/33/
    def _get_script_text(entry):
        return maker.script_template % {
            "module": entry.prefix,
            "import_name": entry.suffix.split(".")[0],
            "func": entry.suffix,
        }

    maker._get_script_text = _get_script_text
    maker.script_template = """# -*- coding: utf-8 -*-
import re
import sys

from %(module)s import %(import_name)s

if __name__ == '__main__':
    sys.argv[0] = re.sub(r'(-script\.pyw|\.exe)?$', '', sys.argv[0])
    sys.exit(%(func)s())
"""

    # Special case pip and setuptools to generate versioned wrappers
    #
    # The issue is that some projects (specifically, pip and setuptools) use
    # code in setup.py to create "versioned" entry points - pip2.7 on Python
    # 2.7, pip3.3 on Python 3.3, etc. But these entry points are baked into
    # the wheel metadata at build time, and so if the wheel is installed with
    # a *different* version of Python the entry points will be wrong. The
    # correct fix for this is to enhance the metadata to be able to describe
    # such versioned entry points, but that won't happen till Metadata 2.0 is
    # available.
    # In the meantime, projects using versioned entry points will either have
    # incorrect versioned entry points, or they will not be able to distribute
    # "universal" wheels (i.e., they will need a wheel per Python version).
    #
    # Because setuptools and pip are bundled with _ensurepip and virtualenv,
    # we need to use universal wheels. So, as a stopgap until Metadata 2.0, we
    # override the versioned entry points in the wheel and generate the
    # correct ones. This code is purely a short-term measure until Metadat 2.0
    # is available.
    #
    # To add the level of hack in this section of code, in order to support
    # ensurepip this code will look for an ``ENSUREPIP_OPTIONS`` environment
    # variable which will control which version scripts get installed.
    #
    # ENSUREPIP_OPTIONS=altinstall
    #   - Only pipX.Y and easy_install-X.Y will be generated and installed
    # ENSUREPIP_OPTIONS=install
    #   - pipX.Y, pipX, easy_install-X.Y will be generated and installed. Note
    #     that this option is technically if ENSUREPIP_OPTIONS is set and is
    #     not altinstall
    # DEFAULT
    #   - The default behavior is to install pip, pipX, pipX.Y, easy_install
    #     and easy_install-X.Y.
    pip_script = console.pop('pip', None)
    if pip_script:
        if "ENSUREPIP_OPTIONS" not in os.environ:
            spec = 'pip = ' + pip_script
            generated.extend(maker.make(spec))

        if os.environ.get("ENSUREPIP_OPTIONS", "") != "altinstall":
            spec = 'pip%s = %s' % (sys.version[:1], pip_script)
            generated.extend(maker.make(spec))

        spec = 'pip%s = %s' % (sys.version[:3], pip_script)
        generated.extend(maker.make(spec))
        # Delete any other versioned pip entry points
        pip_ep = [k for k in console if re.match(r'pip(\d(\.\d)?)?$', k)]
        for k in pip_ep:
            del console[k]
    easy_install_script = console.pop('easy_install', None)
    if easy_install_script:
        if "ENSUREPIP_OPTIONS" not in os.environ:
            spec = 'easy_install = ' + easy_install_script
            generated.extend(maker.make(spec))

        spec = 'easy_install-%s = %s' % (sys.version[:3], easy_install_script)
        generated.extend(maker.make(spec))
        # Delete any other versioned easy_install entry points
        easy_install_ep = [
            k for k in console if re.match(r'easy_install(-\d\.\d)?$', k)
        ]
        for k in easy_install_ep:
            del console[k]

    # Generate the console and GUI entry points specified in the wheel
    if len(console) > 0:
        generated.extend(
            maker.make_multiple(['%s = %s' % kv for kv in console.items()])
        )
    if len(gui) > 0:
        generated.extend(
            maker.make_multiple(
                ['%s = %s' % kv for kv in gui.items()],
                {'gui': True}
            )
        )

    record = os.path.join(info_dir[0], 'RECORD')
    temp_record = os.path.join(info_dir[0], 'RECORD.pip')
    with open_for_csv(record, 'r') as record_in:
        with open_for_csv(temp_record, 'w+') as record_out:
            reader = csv.reader(record_in)
            writer = csv.writer(record_out)
            for row in reader:
                row[0] = installed.pop(row[0], row[0])
                if row[0] in changed:
                    row[1], row[2] = rehash(row[0])
                writer.writerow(row)
            for f in generated:
                h, l = rehash(f)
                writer.writerow((f, h, l))
            for f in installed:
                writer.writerow((installed[f], '', ''))
    shutil.move(temp_record, record)


def _unique(fn):
    @functools.wraps(fn)
    def unique(*args, **kw):
        seen = set()
        for item in fn(*args, **kw):
            if item not in seen:
                seen.add(item)
                yield item
    return unique


# TODO: this goes somewhere besides the wheel module
@_unique
def uninstallation_paths(dist):
    """
    Yield all the uninstallation paths for dist based on RECORD-without-.pyc

    Yield paths to all the files in RECORD. For each .py file in RECORD, add
    the .pyc in the same directory.

    UninstallPathSet.add() takes care of the __pycache__ .pyc.
    """
    from pip.utils import FakeFile  # circular import
    r = csv.reader(FakeFile(dist.get_metadata_lines('RECORD')))
    for row in r:
        path = os.path.join(dist.location, row[0])
        yield path
        if path.endswith('.py'):
            dn, fn = os.path.split(path)
            base = fn[:-3]
            path = os.path.join(dn, base + '.pyc')
            yield path


def wheel_version(source_dir):
    """
    Return the Wheel-Version of an extracted wheel, if possible.

    Otherwise, return False if we couldn't parse / extract it.
    """
    try:
        dist = [d for d in pkg_resources.find_on_path(None, source_dir)][0]

        wheel_data = dist.get_metadata('WHEEL')
        wheel_data = Parser().parsestr(wheel_data)

        version = wheel_data['Wheel-Version'].strip()
        version = tuple(map(int, version.split('.')))
        return version
    except:
        return False


def check_compatibility(version, name):
    """
    Raises errors or warns if called with an incompatible Wheel-Version.

    Pip should refuse to install a Wheel-Version that's a major series
    ahead of what it's compatible with (e.g 2.0 > 1.1); and warn when
    installing a version only minor version ahead (e.g 1.2 > 1.1).

    version: a 2-tuple representing a Wheel-Version (Major, Minor)
    name: name of wheel or package to raise exception about

    :raises UnsupportedWheel: when an incompatible Wheel-Version is given
    """
    if not version:
        raise UnsupportedWheel(
            "%s is in an unsupported or invalid wheel" % name
        )
    if version[0] > VERSION_COMPATIBLE[0]:
        raise UnsupportedWheel(
            "%s's Wheel-Version (%s) is not compatible with this version "
            "of pip" % (name, '.'.join(map(str, version)))
        )
    elif version > VERSION_COMPATIBLE:
        logger.warning(
            'Installing from a newer Wheel-Version (%s)',
            '.'.join(map(str, version)),
        )


class Wheel(object):
    """A wheel file"""

    # TODO: maybe move the install code into this class

    wheel_file_re = re.compile(
        r"""^(?P<namever>(?P<name>.+?)-(?P<ver>\d.*?))
        ((-(?P<build>\d.*?))?-(?P<pyver>.+?)-(?P<abi>.+?)-(?P<plat>.+?)
        \.whl|\.dist-info)$""",
        re.VERBOSE
    )

    def __init__(self, filename):
        """
        :raises InvalidWheelFilename: when the filename is invalid for a wheel
        """
        wheel_info = self.wheel_file_re.match(filename)
        if not wheel_info:
            raise InvalidWheelFilename(
                "%s is not a valid wheel filename." % filename
            )
        self.filename = filename
        self.name = wheel_info.group('name').replace('_', '-')
        # we'll assume "_" means "-" due to wheel naming scheme
        # (https://github.com/pypa/pip/issues/1150)
        self.version = wheel_info.group('ver').replace('_', '-')
        self.pyversions = wheel_info.group('pyver').split('.')
        self.abis = wheel_info.group('abi').split('.')
        self.plats = wheel_info.group('plat').split('.')

        # All the tag combinations from this file
        self.file_tags = set(
            (x, y, z) for x in self.pyversions
            for y in self.abis for z in self.plats
        )

    def support_index_min(self, tags=None):
        """
        Return the lowest index that one of the wheel's file_tag combinations
        achieves in the supported_tags list e.g. if there are 8 supported tags,
        and one of the file tags is first in the list, then return 0.  Returns
        None is the wheel is not supported.
        """
        if tags is None:  # for mock
            tags = pep425tags.supported_tags
        indexes = [tags.index(c) for c in self.file_tags if c in tags]
        return min(indexes) if indexes else None

    def supported(self, tags=None):
        """Is this wheel supported on this system?"""
        if tags is None:  # for mock
            tags = pep425tags.supported_tags
        return bool(set(tags).intersection(self.file_tags))


class WheelBuilder(object):
    """Build wheels from a RequirementSet."""

    def __init__(self, requirement_set, finder, build_options=None,
                 global_options=None):
        self.requirement_set = requirement_set
        self.finder = finder
        self._cache_root = requirement_set._wheel_cache._cache_dir
        self._wheel_dir = requirement_set.wheel_download_dir
        self.build_options = build_options or []
        self.global_options = global_options or []

    def _build_one(self, req, output_dir):
        """Build one wheel.

        :return: The filename of the built wheel, or None if the build failed.
        """
        tempd = tempfile.mkdtemp('pip-wheel-')
        try:
            if self.__build_one(req, tempd):
                try:
                    wheel_name = os.listdir(tempd)[0]
                    wheel_path = os.path.join(output_dir, wheel_name)
                    shutil.move(os.path.join(tempd, wheel_name), wheel_path)
                    logger.info('Stored in directory: %s', output_dir)
                    return wheel_path
                except:
                    return None
            return None
        finally:
            rmtree(tempd)

    def __build_one(self, req, tempd):
        base_args = [
            sys.executable, '-c',
            "import setuptools;__file__=%r;"
            "exec(compile(open(__file__).read().replace('\\r\\n', '\\n'), "
            "__file__, 'exec'))" % req.setup_py
        ] + list(self.global_options)

        logger.info('Running setup.py bdist_wheel for %s', req.name)
        logger.debug('Destination directory: %s', tempd)
        wheel_args = base_args + ['bdist_wheel', '-d', tempd] \
            + self.build_options
        try:
            call_subprocess(wheel_args, cwd=req.source_dir, show_stdout=False)
            return True
        except:
            logger.error('Failed building wheel for %s', req.name)
            return False

    def build(self, autobuilding=False):
        """Build wheels.

        :param unpack: If True, replace the sdist we built from the with the
            newly built wheel, in preparation for installation.
        :return: True if all the wheels built correctly.
        """
        assert self._wheel_dir or (autobuilding and self._cache_root)
        # unpack sdists and constructs req set
        self.requirement_set.prepare_files(self.finder)

        reqset = self.requirement_set.requirements.values()

        buildset = []
        for req in reqset:
            if req.is_wheel:
                if not autobuilding:
                    logger.info(
                        'Skipping %s, due to already being wheel.', req.name)
            elif req.editable:
                if not autobuilding:
                    logger.info(
                        'Skipping bdist_wheel for %s, due to being editable',
                        req.name)
<<<<<<< HEAD
            elif autobuilding and not req.link.is_artifact:
=======
            elif autobuilding and req.link and not req.link.is_artifact:
>>>>>>> c7d298d6
                pass
            elif autobuilding and not req.source_dir:
                pass
            else:
                if autobuilding:
                    link = req.link
                    base, ext = link.splitext()
                    if pip.index.egg_info_matches(base, None, link) is None:
                        # Doesn't look like a package - don't autobuild a wheel
                        # because we'll have no way to lookup the result sanely
                        continue
                    if "binary" not in pip.index.fmt_ctl_formats(
                            self.finder.format_control,
                            pkg_resources.safe_name(req.name).lower()):
                        logger.info(
                            "Skipping bdist_wheel for %s, due to binaries "
                            "being disabled for it.", req.name)
                        continue
                buildset.append(req)

        if not buildset:
            return True

        # Build the wheels.
        logger.info(
            'Building wheels for collected packages: %s',
            ', '.join([req.name for req in buildset]),
        )
        with indent_log():
            build_success, build_failure = [], []
            for req in buildset:
                if autobuilding:
                    output_dir = _cache_for_link(self._cache_root, req.link)
                    ensure_dir(output_dir)
                else:
                    output_dir = self._wheel_dir
                wheel_file = self._build_one(req, output_dir)
                if wheel_file:
                    build_success.append(req)
                    if autobuilding:
                        # XXX: This is mildly duplicative with prepare_files,
                        # but not close enough to pull out to a single common
                        # method.
                        # The code below assumes temporary source dirs -
                        # prevent it doing bad things.
                        if req.source_dir and not os.path.exists(os.path.join(
                                req.source_dir, PIP_DELETE_MARKER_FILENAME)):
                            raise AssertionError(
                                "bad source dir - missing marker")
                        # Delete the source we built the wheel from
                        req.remove_temporary_source()
                        # set the build directory again - name is known from
                        # the work prepare_files did.
                        req.source_dir = req.build_location(
                            self.requirement_set.build_dir)
                        # Update the link for this.
                        req.link = pip.index.Link(
                            path_to_url(wheel_file), trusted=True)
                        assert req.link.is_wheel
                        # extract the wheel into the dir
                        unpack_url(
                            req.link, req.source_dir, None, False,
                            session=self.requirement_set.session)
                else:
                    build_failure.append(req)

        # notify success/failure
        if build_success:
            logger.info(
                'Successfully built %s',
                ' '.join([req.name for req in build_success]),
            )
        if build_failure:
            logger.info(
                'Failed to build %s',
                ' '.join([req.name for req in build_failure]),
            )
        # Return True if all builds were successful
        return len(build_failure) == 0<|MERGE_RESOLUTION|>--- conflicted
+++ resolved
@@ -716,11 +716,7 @@
                     logger.info(
                         'Skipping bdist_wheel for %s, due to being editable',
                         req.name)
-<<<<<<< HEAD
-            elif autobuilding and not req.link.is_artifact:
-=======
             elif autobuilding and req.link and not req.link.is_artifact:
->>>>>>> c7d298d6
                 pass
             elif autobuilding and not req.source_dir:
                 pass
